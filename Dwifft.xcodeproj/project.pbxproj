// !$*UTF8*$!
{
	archiveVersion = 1;
	classes = {
	};
	objectVersion = 46;
	objects = {

/* Begin PBXBuildFile section */
		041EBB981B89679200E113B3 /* Dwifft.h in Headers */ = {isa = PBXBuildFile; fileRef = 041EBB971B89679200E113B3 /* Dwifft.h */; settings = {ATTRIBUTES = (Public, ); }; };
		041EBB9E1B89679200E113B3 /* Dwifft.framework in Frameworks */ = {isa = PBXBuildFile; fileRef = 041EBB921B89679200E113B3 /* Dwifft.framework */; };
		041EBBA51B89679200E113B3 /* DwifftTests.swift in Sources */ = {isa = PBXBuildFile; fileRef = 041EBBA41B89679200E113B3 /* DwifftTests.swift */; };
		041EBBB01B8967C300E113B3 /* Dwifft.swift in Sources */ = {isa = PBXBuildFile; fileRef = 041EBBAE1B8967C300E113B3 /* Dwifft.swift */; };
		041EBBB11B8967C300E113B3 /* Dwifft.swift in Sources */ = {isa = PBXBuildFile; fileRef = 041EBBAE1B8967C300E113B3 /* Dwifft.swift */; };
		041EBBB21B8967C300E113B3 /* Dwifft+UIKit.swift in Sources */ = {isa = PBXBuildFile; fileRef = 041EBBAF1B8967C300E113B3 /* Dwifft+UIKit.swift */; };
		041EBBB31B8967C300E113B3 /* Dwifft+UIKit.swift in Sources */ = {isa = PBXBuildFile; fileRef = 041EBBAF1B8967C300E113B3 /* Dwifft+UIKit.swift */; };
		044079181FDF75FF00DDB952 /* AbstractDiffCalculator.swift in Sources */ = {isa = PBXBuildFile; fileRef = 044079171FDF75FF00DDB952 /* AbstractDiffCalculator.swift */; };
		044079191FDF75FF00DDB952 /* AbstractDiffCalculator.swift in Sources */ = {isa = PBXBuildFile; fileRef = 044079171FDF75FF00DDB952 /* AbstractDiffCalculator.swift */; };
		0440791A1FDF75FF00DDB952 /* AbstractDiffCalculator.swift in Sources */ = {isa = PBXBuildFile; fileRef = 044079171FDF75FF00DDB952 /* AbstractDiffCalculator.swift */; };
		0486A2651EA0A5B600D8093E /* SectionedValues.swift in Sources */ = {isa = PBXBuildFile; fileRef = 0486A2641EA0A5B600D8093E /* SectionedValues.swift */; };
		0486A2661EA0A64900D8093E /* SectionedValues.swift in Sources */ = {isa = PBXBuildFile; fileRef = 0486A2641EA0A5B600D8093E /* SectionedValues.swift */; };
		04AC329F1E88AEB000EF63DD /* SwiftCheck.framework in Frameworks */ = {isa = PBXBuildFile; fileRef = 04AC329E1E88AEB000EF63DD /* SwiftCheck.framework */; };
		04CEEB8F1FDF787B00C17562 /* AbstractDiffCalculator.swift in Sources */ = {isa = PBXBuildFile; fileRef = 044079171FDF75FF00DDB952 /* AbstractDiffCalculator.swift */; };
		04CEEB901FDF787D00C17562 /* AbstractDiffCalculator.swift in Sources */ = {isa = PBXBuildFile; fileRef = 044079171FDF75FF00DDB952 /* AbstractDiffCalculator.swift */; };
		380FFA411F7BF2E000AEF983 /* SwiftCheck.framework in Frameworks */ = {isa = PBXBuildFile; fileRef = 38D317731F7BF1E400A15CD7 /* SwiftCheck.framework */; };
		382DEF461F487396007A8FD2 /* Dwifft_macOS.h in Headers */ = {isa = PBXBuildFile; fileRef = 382DEF441F487395007A8FD2 /* Dwifft_macOS.h */; settings = {ATTRIBUTES = (Public, ); }; };
		382DEF4B1F487519007A8FD2 /* Dwifft.swift in Sources */ = {isa = PBXBuildFile; fileRef = 041EBBAE1B8967C300E113B3 /* Dwifft.swift */; };
		382DEF4C1F48751B007A8FD2 /* SectionedValues.swift in Sources */ = {isa = PBXBuildFile; fileRef = 0486A2641EA0A5B600D8093E /* SectionedValues.swift */; };
		382DEF4D1F48751C007A8FD2 /* Dwifft+AppKit.swift in Sources */ = {isa = PBXBuildFile; fileRef = 382DEF4A1F4873F9007A8FD2 /* Dwifft+AppKit.swift */; };
		38B70D3E1FAF4F800049AEA1 /* SwiftCheck.framework in Resources */ = {isa = PBXBuildFile; fileRef = 38D317731F7BF1E400A15CD7 /* SwiftCheck.framework */; };
		38B70D3F1FAF4F930049AEA1 /* SwiftCheck.framework in CopyFiles */ = {isa = PBXBuildFile; fileRef = 38D317731F7BF1E400A15CD7 /* SwiftCheck.framework */; settings = {ATTRIBUTES = (CodeSignOnCopy, RemoveHeadersOnCopy, ); }; };
		38E5B5D61F7BDB5400F33285 /* SectionedValues.swift in Sources */ = {isa = PBXBuildFile; fileRef = 0486A2641EA0A5B600D8093E /* SectionedValues.swift */; };
		38E5B5D71F7BDB5400F33285 /* Dwifft.swift in Sources */ = {isa = PBXBuildFile; fileRef = 041EBBAE1B8967C300E113B3 /* Dwifft.swift */; };
		38E5B5E91F7BDBA500F33285 /* Dwifft.framework in Frameworks */ = {isa = PBXBuildFile; fileRef = 382DEF421F487395007A8FD2 /* Dwifft.framework */; };
		38E5B5EA1F7BDBBB00F33285 /* Dwifft+AppKit.swift in Sources */ = {isa = PBXBuildFile; fileRef = 382DEF4A1F4873F9007A8FD2 /* Dwifft+AppKit.swift */; };
		38E5B5EB1F7BDBC700F33285 /* DwifftTests-macOS.swift in Sources */ = {isa = PBXBuildFile; fileRef = 38E5B5E61F7BDB9800F33285 /* DwifftTests-macOS.swift */; };
		94783CB11EFBA21900841579 /* Dwifft_tvOS.h in Headers */ = {isa = PBXBuildFile; fileRef = 94783CAF1EFBA21900841579 /* Dwifft_tvOS.h */; settings = {ATTRIBUTES = (Public, ); }; };
		94783CB51EFBA25300841579 /* Dwifft.swift in Sources */ = {isa = PBXBuildFile; fileRef = 041EBBAE1B8967C300E113B3 /* Dwifft.swift */; };
		94783CB61EFBA25300841579 /* SectionedValues.swift in Sources */ = {isa = PBXBuildFile; fileRef = 0486A2641EA0A5B600D8093E /* SectionedValues.swift */; };
		94783CB71EFBA25300841579 /* Dwifft+UIKit.swift in Sources */ = {isa = PBXBuildFile; fileRef = 041EBBAF1B8967C300E113B3 /* Dwifft+UIKit.swift */; };
/* End PBXBuildFile section */

/* Begin PBXContainerItemProxy section */
		041EBB9F1B89679200E113B3 /* PBXContainerItemProxy */ = {
			isa = PBXContainerItemProxy;
			containerPortal = 041EBB891B89679200E113B3 /* Project object */;
			proxyType = 1;
			remoteGlobalIDString = 041EBB911B89679200E113B3;
			remoteInfo = Dwifft;
		};
		38E5B5E41F7BDB7300F33285 /* PBXContainerItemProxy */ = {
			isa = PBXContainerItemProxy;
			containerPortal = 041EBB891B89679200E113B3 /* Project object */;
			proxyType = 1;
			remoteGlobalIDString = 382DEF411F487395007A8FD2;
			remoteInfo = "Dwifft-macOS";
		};
/* End PBXContainerItemProxy section */

/* Begin PBXCopyFilesBuildPhase section */
		38B70D3D1FAF4F790049AEA1 /* CopyFiles */ = {
			isa = PBXCopyFilesBuildPhase;
			buildActionMask = 2147483647;
			dstPath = "";
			dstSubfolderSpec = 10;
			files = (
				38B70D3F1FAF4F930049AEA1 /* SwiftCheck.framework in CopyFiles */,
			);
			runOnlyForDeploymentPostprocessing = 0;
		};
/* End PBXCopyFilesBuildPhase section */

/* Begin PBXFileReference section */
		041EBB921B89679200E113B3 /* Dwifft.framework */ = {isa = PBXFileReference; explicitFileType = wrapper.framework; includeInIndex = 0; path = Dwifft.framework; sourceTree = BUILT_PRODUCTS_DIR; };
		041EBB961B89679200E113B3 /* Info.plist */ = {isa = PBXFileReference; lastKnownFileType = text.plist.xml; path = Info.plist; sourceTree = "<group>"; };
		041EBB971B89679200E113B3 /* Dwifft.h */ = {isa = PBXFileReference; lastKnownFileType = sourcecode.c.h; path = Dwifft.h; sourceTree = "<group>"; };
		041EBB9D1B89679200E113B3 /* DwifftTests.xctest */ = {isa = PBXFileReference; explicitFileType = wrapper.cfbundle; includeInIndex = 0; path = DwifftTests.xctest; sourceTree = BUILT_PRODUCTS_DIR; };
		041EBBA31B89679200E113B3 /* Info.plist */ = {isa = PBXFileReference; lastKnownFileType = text.plist.xml; path = Info.plist; sourceTree = "<group>"; };
		041EBBA41B89679200E113B3 /* DwifftTests.swift */ = {isa = PBXFileReference; lastKnownFileType = sourcecode.swift; path = DwifftTests.swift; sourceTree = "<group>"; };
		041EBBAE1B8967C300E113B3 /* Dwifft.swift */ = {isa = PBXFileReference; fileEncoding = 4; lastKnownFileType = sourcecode.swift; path = Dwifft.swift; sourceTree = "<group>"; };
		041EBBAF1B8967C300E113B3 /* Dwifft+UIKit.swift */ = {isa = PBXFileReference; fileEncoding = 4; lastKnownFileType = sourcecode.swift; path = "Dwifft+UIKit.swift"; sourceTree = "<group>"; };
		044079171FDF75FF00DDB952 /* AbstractDiffCalculator.swift */ = {isa = PBXFileReference; lastKnownFileType = sourcecode.swift; path = AbstractDiffCalculator.swift; sourceTree = "<group>"; };
		0486A2641EA0A5B600D8093E /* SectionedValues.swift */ = {isa = PBXFileReference; fileEncoding = 4; lastKnownFileType = sourcecode.swift; path = SectionedValues.swift; sourceTree = "<group>"; };
		04AC329E1E88AEB000EF63DD /* SwiftCheck.framework */ = {isa = PBXFileReference; lastKnownFileType = wrapper.framework; name = SwiftCheck.framework; path = Carthage/Build/iOS/SwiftCheck.framework; sourceTree = SOURCE_ROOT; };
		380FFA421F7C072D00AEF983 /* macOS Info.plist */ = {isa = PBXFileReference; lastKnownFileType = text.plist.xml; path = "macOS Info.plist"; sourceTree = "<group>"; };
		382DEF421F487395007A8FD2 /* Dwifft.framework */ = {isa = PBXFileReference; explicitFileType = wrapper.framework; includeInIndex = 0; path = Dwifft.framework; sourceTree = BUILT_PRODUCTS_DIR; };
		382DEF441F487395007A8FD2 /* Dwifft_macOS.h */ = {isa = PBXFileReference; lastKnownFileType = sourcecode.c.h; path = Dwifft_macOS.h; sourceTree = "<group>"; };
		382DEF451F487395007A8FD2 /* Info.plist */ = {isa = PBXFileReference; lastKnownFileType = text.plist.xml; path = Info.plist; sourceTree = "<group>"; };
		382DEF4A1F4873F9007A8FD2 /* Dwifft+AppKit.swift */ = {isa = PBXFileReference; lastKnownFileType = sourcecode.swift; path = "Dwifft+AppKit.swift"; sourceTree = "<group>"; };
		38D317731F7BF1E400A15CD7 /* SwiftCheck.framework */ = {isa = PBXFileReference; lastKnownFileType = wrapper.framework; name = SwiftCheck.framework; path = Carthage/Build/Mac/SwiftCheck.framework; sourceTree = SOURCE_ROOT; };
		38E5B5E21F7BDB5400F33285 /* DwifftTests-macOS.xctest */ = {isa = PBXFileReference; explicitFileType = wrapper.cfbundle; includeInIndex = 0; path = "DwifftTests-macOS.xctest"; sourceTree = BUILT_PRODUCTS_DIR; };
		38E5B5E61F7BDB9800F33285 /* DwifftTests-macOS.swift */ = {isa = PBXFileReference; lastKnownFileType = sourcecode.swift; path = "DwifftTests-macOS.swift"; sourceTree = "<group>"; };
		94783CAD1EFBA21900841579 /* Dwifft_tvOS.framework */ = {isa = PBXFileReference; explicitFileType = wrapper.framework; includeInIndex = 0; path = Dwifft_tvOS.framework; sourceTree = BUILT_PRODUCTS_DIR; };
		94783CAF1EFBA21900841579 /* Dwifft_tvOS.h */ = {isa = PBXFileReference; lastKnownFileType = sourcecode.c.h; path = Dwifft_tvOS.h; sourceTree = "<group>"; };
		94783CB01EFBA21900841579 /* Info.plist */ = {isa = PBXFileReference; lastKnownFileType = text.plist.xml; path = Info.plist; sourceTree = "<group>"; };
/* End PBXFileReference section */

/* Begin PBXFrameworksBuildPhase section */
		041EBB8E1B89679200E113B3 /* Frameworks */ = {
			isa = PBXFrameworksBuildPhase;
			buildActionMask = 2147483647;
			files = (
			);
			runOnlyForDeploymentPostprocessing = 0;
		};
		041EBB9A1B89679200E113B3 /* Frameworks */ = {
			isa = PBXFrameworksBuildPhase;
			buildActionMask = 2147483647;
			files = (
				041EBB9E1B89679200E113B3 /* Dwifft.framework in Frameworks */,
				04AC329F1E88AEB000EF63DD /* SwiftCheck.framework in Frameworks */,
			);
			runOnlyForDeploymentPostprocessing = 0;
		};
		38E5B5DA1F7BDB5400F33285 /* Frameworks */ = {
			isa = PBXFrameworksBuildPhase;
			buildActionMask = 2147483647;
			files = (
				38E5B5E91F7BDBA500F33285 /* Dwifft.framework in Frameworks */,
				380FFA411F7BF2E000AEF983 /* SwiftCheck.framework in Frameworks */,
			);
			runOnlyForDeploymentPostprocessing = 0;
		};
		94783CA91EFBA21900841579 /* Frameworks */ = {
			isa = PBXFrameworksBuildPhase;
			buildActionMask = 2147483647;
			files = (
			);
			runOnlyForDeploymentPostprocessing = 0;
		};
/* End PBXFrameworksBuildPhase section */

/* Begin PBXGroup section */
		041EBB881B89679200E113B3 = {
			isa = PBXGroup;
			children = (
				041EBB941B89679200E113B3 /* Dwifft */,
				041EBBA11B89679200E113B3 /* DwifftTests */,
				94783CAE1EFBA21900841579 /* Dwifft-tvOS */,
				382DEF431F487395007A8FD2 /* Dwifft-macOS */,
				041EBB931B89679200E113B3 /* Products */,
				38E5B5E81F7BDBA500F33285 /* Frameworks */,
			);
			sourceTree = "<group>";
		};
		041EBB931B89679200E113B3 /* Products */ = {
			isa = PBXGroup;
			children = (
				041EBB921B89679200E113B3 /* Dwifft.framework */,
				041EBB9D1B89679200E113B3 /* DwifftTests.xctest */,
				94783CAD1EFBA21900841579 /* Dwifft_tvOS.framework */,
				382DEF421F487395007A8FD2 /* Dwifft.framework */,
				38E5B5E21F7BDB5400F33285 /* DwifftTests-macOS.xctest */,
			);
			name = Products;
			sourceTree = "<group>";
		};
		041EBB941B89679200E113B3 /* Dwifft */ = {
			isa = PBXGroup;
			children = (
				041EBB971B89679200E113B3 /* Dwifft.h */,
				041EBBAE1B8967C300E113B3 /* Dwifft.swift */,
				0486A2641EA0A5B600D8093E /* SectionedValues.swift */,
				044079171FDF75FF00DDB952 /* AbstractDiffCalculator.swift */,
				041EBBAF1B8967C300E113B3 /* Dwifft+UIKit.swift */,
				382DEF4A1F4873F9007A8FD2 /* Dwifft+AppKit.swift */,
				041EBB951B89679200E113B3 /* Supporting Files */,
			);
			path = Dwifft;
			sourceTree = "<group>";
		};
		041EBB951B89679200E113B3 /* Supporting Files */ = {
			isa = PBXGroup;
			children = (
				041EBB961B89679200E113B3 /* Info.plist */,
			);
			name = "Supporting Files";
			sourceTree = "<group>";
		};
		041EBBA11B89679200E113B3 /* DwifftTests */ = {
			isa = PBXGroup;
			children = (
				38D317751F7BF21000A15CD7 /* macOS */,
				041EBBA41B89679200E113B3 /* DwifftTests.swift */,
				04AC329E1E88AEB000EF63DD /* SwiftCheck.framework */,
				041EBBA21B89679200E113B3 /* Supporting Files */,
			);
			path = DwifftTests;
			sourceTree = "<group>";
		};
		041EBBA21B89679200E113B3 /* Supporting Files */ = {
			isa = PBXGroup;
			children = (
				041EBBA31B89679200E113B3 /* Info.plist */,
			);
			name = "Supporting Files";
			sourceTree = "<group>";
		};
		382DEF431F487395007A8FD2 /* Dwifft-macOS */ = {
			isa = PBXGroup;
			children = (
				382DEF441F487395007A8FD2 /* Dwifft_macOS.h */,
				382DEF451F487395007A8FD2 /* Info.plist */,
			);
			path = "Dwifft-macOS";
			sourceTree = "<group>";
		};
		38D317751F7BF21000A15CD7 /* macOS */ = {
			isa = PBXGroup;
			children = (
				38D317731F7BF1E400A15CD7 /* SwiftCheck.framework */,
				38E5B5E61F7BDB9800F33285 /* DwifftTests-macOS.swift */,
				380FFA421F7C072D00AEF983 /* macOS Info.plist */,
			);
			name = macOS;
			sourceTree = "<group>";
		};
		38E5B5E81F7BDBA500F33285 /* Frameworks */ = {
			isa = PBXGroup;
			children = (
			);
			name = Frameworks;
			sourceTree = "<group>";
		};
		94783CAE1EFBA21900841579 /* Dwifft-tvOS */ = {
			isa = PBXGroup;
			children = (
				94783CAF1EFBA21900841579 /* Dwifft_tvOS.h */,
				94783CB01EFBA21900841579 /* Info.plist */,
			);
			path = "Dwifft-tvOS";
			sourceTree = "<group>";
		};
/* End PBXGroup section */

/* Begin PBXHeadersBuildPhase section */
		041EBB8F1B89679200E113B3 /* Headers */ = {
			isa = PBXHeadersBuildPhase;
			buildActionMask = 2147483647;
			files = (
				041EBB981B89679200E113B3 /* Dwifft.h in Headers */,
			);
			runOnlyForDeploymentPostprocessing = 0;
		};
		382DEF3F1F487395007A8FD2 /* Headers */ = {
			isa = PBXHeadersBuildPhase;
			buildActionMask = 2147483647;
			files = (
				382DEF461F487396007A8FD2 /* Dwifft_macOS.h in Headers */,
			);
			runOnlyForDeploymentPostprocessing = 0;
		};
		94783CAA1EFBA21900841579 /* Headers */ = {
			isa = PBXHeadersBuildPhase;
			buildActionMask = 2147483647;
			files = (
				94783CB11EFBA21900841579 /* Dwifft_tvOS.h in Headers */,
			);
			runOnlyForDeploymentPostprocessing = 0;
		};
/* End PBXHeadersBuildPhase section */

/* Begin PBXNativeTarget section */
		041EBB911B89679200E113B3 /* Dwifft */ = {
			isa = PBXNativeTarget;
			buildConfigurationList = 041EBBA81B89679200E113B3 /* Build configuration list for PBXNativeTarget "Dwifft" */;
			buildPhases = (
				041EBB8D1B89679200E113B3 /* Sources */,
				041EBB8E1B89679200E113B3 /* Frameworks */,
				041EBB8F1B89679200E113B3 /* Headers */,
				041EBB901B89679200E113B3 /* Resources */,
			);
			buildRules = (
			);
			dependencies = (
			);
			name = Dwifft;
			productName = Dwifft;
			productReference = 041EBB921B89679200E113B3 /* Dwifft.framework */;
			productType = "com.apple.product-type.framework";
		};
		041EBB9C1B89679200E113B3 /* DwifftTests */ = {
			isa = PBXNativeTarget;
			buildConfigurationList = 041EBBAB1B89679200E113B3 /* Build configuration list for PBXNativeTarget "DwifftTests" */;
			buildPhases = (
				041EBB991B89679200E113B3 /* Sources */,
				041EBB9A1B89679200E113B3 /* Frameworks */,
				041EBB9B1B89679200E113B3 /* Resources */,
				04AC32A01E88B12D00EF63DD /* ShellScript */,
			);
			buildRules = (
			);
			dependencies = (
				041EBBA01B89679200E113B3 /* PBXTargetDependency */,
			);
			name = DwifftTests;
			productName = DwifftTests;
			productReference = 041EBB9D1B89679200E113B3 /* DwifftTests.xctest */;
			productType = "com.apple.product-type.bundle.unit-test";
		};
		382DEF411F487395007A8FD2 /* Dwifft-macOS */ = {
			isa = PBXNativeTarget;
			buildConfigurationList = 382DEF491F487396007A8FD2 /* Build configuration list for PBXNativeTarget "Dwifft-macOS" */;
			buildPhases = (
				382DEF3D1F487395007A8FD2 /* Sources */,
				382DEF3F1F487395007A8FD2 /* Headers */,
			);
			buildRules = (
			);
			dependencies = (
			);
			name = "Dwifft-macOS";
			productName = "Dwifft-macOS";
			productReference = 382DEF421F487395007A8FD2 /* Dwifft.framework */;
			productType = "com.apple.product-type.framework";
		};
		38E5B5D21F7BDB5400F33285 /* DwifftTests-macOS */ = {
			isa = PBXNativeTarget;
			buildConfigurationList = 38E5B5DF1F7BDB5400F33285 /* Build configuration list for PBXNativeTarget "DwifftTests-macOS" */;
			buildPhases = (
				38E5B5D51F7BDB5400F33285 /* Sources */,
				38E5B5DA1F7BDB5400F33285 /* Frameworks */,
				38E5B5DD1F7BDB5400F33285 /* Resources */,
				38B70D3D1FAF4F790049AEA1 /* CopyFiles */,
			);
			buildRules = (
			);
			dependencies = (
				38E5B5E51F7BDB7300F33285 /* PBXTargetDependency */,
			);
			name = "DwifftTests-macOS";
			productName = DwifftTests;
			productReference = 38E5B5E21F7BDB5400F33285 /* DwifftTests-macOS.xctest */;
			productType = "com.apple.product-type.bundle.unit-test";
		};
		94783CAC1EFBA21900841579 /* Dwifft-tvOS */ = {
			isa = PBXNativeTarget;
			buildConfigurationList = 94783CB41EFBA21900841579 /* Build configuration list for PBXNativeTarget "Dwifft-tvOS" */;
			buildPhases = (
				94783CA81EFBA21900841579 /* Sources */,
				94783CA91EFBA21900841579 /* Frameworks */,
				94783CAA1EFBA21900841579 /* Headers */,
				94783CAB1EFBA21900841579 /* Resources */,
			);
			buildRules = (
			);
			dependencies = (
			);
			name = "Dwifft-tvOS";
			productName = "Dwifft-tvOS";
			productReference = 94783CAD1EFBA21900841579 /* Dwifft_tvOS.framework */;
			productType = "com.apple.product-type.framework";
		};
/* End PBXNativeTarget section */

/* Begin PBXProject section */
		041EBB891B89679200E113B3 /* Project object */ = {
			isa = PBXProject;
			attributes = {
				LastSwiftMigration = 0700;
				LastSwiftUpdateCheck = 0700;
				LastUpgradeCheck = 1000;
				ORGANIZATIONNAME = jflinter;
				TargetAttributes = {
					041EBB911B89679200E113B3 = {
						CreatedOnToolsVersion = 6.4;
						LastSwiftMigration = 1000;
					};
					041EBB9C1B89679200E113B3 = {
						CreatedOnToolsVersion = 6.4;
						LastSwiftMigration = 1000;
						ProvisioningStyle = Automatic;
					};
					382DEF411F487395007A8FD2 = {
						CreatedOnToolsVersion = 9.0;
						LastSwiftMigration = 1000;
					};
					38E5B5D21F7BDB5400F33285 = {
						LastSwiftMigration = 1000;
					};
					94783CAC1EFBA21900841579 = {
						CreatedOnToolsVersion = 9.0;
						LastSwiftMigration = 0910;
					};
				};
			};
			buildConfigurationList = 041EBB8C1B89679200E113B3 /* Build configuration list for PBXProject "Dwifft" */;
			compatibilityVersion = "Xcode 3.2";
			developmentRegion = English;
			hasScannedForEncodings = 0;
			knownRegions = (
				en,
			);
			mainGroup = 041EBB881B89679200E113B3;
			productRefGroup = 041EBB931B89679200E113B3 /* Products */;
			projectDirPath = "";
			projectRoot = "";
			targets = (
				041EBB911B89679200E113B3 /* Dwifft */,
				041EBB9C1B89679200E113B3 /* DwifftTests */,
				94783CAC1EFBA21900841579 /* Dwifft-tvOS */,
				382DEF411F487395007A8FD2 /* Dwifft-macOS */,
				38E5B5D21F7BDB5400F33285 /* DwifftTests-macOS */,
			);
		};
/* End PBXProject section */

/* Begin PBXResourcesBuildPhase section */
		041EBB901B89679200E113B3 /* Resources */ = {
			isa = PBXResourcesBuildPhase;
			buildActionMask = 2147483647;
			files = (
			);
			runOnlyForDeploymentPostprocessing = 0;
		};
		041EBB9B1B89679200E113B3 /* Resources */ = {
			isa = PBXResourcesBuildPhase;
			buildActionMask = 2147483647;
			files = (
			);
			runOnlyForDeploymentPostprocessing = 0;
		};
		38E5B5DD1F7BDB5400F33285 /* Resources */ = {
			isa = PBXResourcesBuildPhase;
			buildActionMask = 2147483647;
			files = (
				38B70D3E1FAF4F800049AEA1 /* SwiftCheck.framework in Resources */,
			);
			runOnlyForDeploymentPostprocessing = 0;
		};
		94783CAB1EFBA21900841579 /* Resources */ = {
			isa = PBXResourcesBuildPhase;
			buildActionMask = 2147483647;
			files = (
			);
			runOnlyForDeploymentPostprocessing = 0;
		};
/* End PBXResourcesBuildPhase section */

/* Begin PBXShellScriptBuildPhase section */
		04AC32A01E88B12D00EF63DD /* ShellScript */ = {
			isa = PBXShellScriptBuildPhase;
			buildActionMask = 2147483647;
			files = (
			);
			inputPaths = (
				"$(SRCROOT)/Carthage/Build/iOS/SwiftCheck.framework",
			);
			outputPaths = (
			);
			runOnlyForDeploymentPostprocessing = 0;
			shellPath = /bin/sh;
			shellScript = "/usr/local/bin/carthage copy-frameworks";
		};
/* End PBXShellScriptBuildPhase section */

/* Begin PBXSourcesBuildPhase section */
		041EBB8D1B89679200E113B3 /* Sources */ = {
			isa = PBXSourcesBuildPhase;
			buildActionMask = 2147483647;
			files = (
				041EBBB01B8967C300E113B3 /* Dwifft.swift in Sources */,
				0486A2651EA0A5B600D8093E /* SectionedValues.swift in Sources */,
				041EBBB21B8967C300E113B3 /* Dwifft+UIKit.swift in Sources */,
				044079181FDF75FF00DDB952 /* AbstractDiffCalculator.swift in Sources */,
			);
			runOnlyForDeploymentPostprocessing = 0;
		};
		041EBB991B89679200E113B3 /* Sources */ = {
			isa = PBXSourcesBuildPhase;
			buildActionMask = 2147483647;
			files = (
				0486A2661EA0A64900D8093E /* SectionedValues.swift in Sources */,
				04CEEB8F1FDF787B00C17562 /* AbstractDiffCalculator.swift in Sources */,
				041EBBB11B8967C300E113B3 /* Dwifft.swift in Sources */,
				041EBBA51B89679200E113B3 /* DwifftTests.swift in Sources */,
				041EBBB31B8967C300E113B3 /* Dwifft+UIKit.swift in Sources */,
			);
			runOnlyForDeploymentPostprocessing = 0;
		};
		382DEF3D1F487395007A8FD2 /* Sources */ = {
			isa = PBXSourcesBuildPhase;
			buildActionMask = 2147483647;
			files = (
				382DEF4B1F487519007A8FD2 /* Dwifft.swift in Sources */,
				382DEF4C1F48751B007A8FD2 /* SectionedValues.swift in Sources */,
				382DEF4D1F48751C007A8FD2 /* Dwifft+AppKit.swift in Sources */,
				0440791A1FDF75FF00DDB952 /* AbstractDiffCalculator.swift in Sources */,
			);
			runOnlyForDeploymentPostprocessing = 0;
		};
		38E5B5D51F7BDB5400F33285 /* Sources */ = {
			isa = PBXSourcesBuildPhase;
			buildActionMask = 2147483647;
			files = (
				38E5B5EB1F7BDBC700F33285 /* DwifftTests-macOS.swift in Sources */,
				04CEEB901FDF787D00C17562 /* AbstractDiffCalculator.swift in Sources */,
				38E5B5EA1F7BDBBB00F33285 /* Dwifft+AppKit.swift in Sources */,
				38E5B5D61F7BDB5400F33285 /* SectionedValues.swift in Sources */,
				38E5B5D71F7BDB5400F33285 /* Dwifft.swift in Sources */,
			);
			runOnlyForDeploymentPostprocessing = 0;
		};
		94783CA81EFBA21900841579 /* Sources */ = {
			isa = PBXSourcesBuildPhase;
			buildActionMask = 2147483647;
			files = (
				94783CB71EFBA25300841579 /* Dwifft+UIKit.swift in Sources */,
				94783CB61EFBA25300841579 /* SectionedValues.swift in Sources */,
				94783CB51EFBA25300841579 /* Dwifft.swift in Sources */,
				044079191FDF75FF00DDB952 /* AbstractDiffCalculator.swift in Sources */,
			);
			runOnlyForDeploymentPostprocessing = 0;
		};
/* End PBXSourcesBuildPhase section */

/* Begin PBXTargetDependency section */
		041EBBA01B89679200E113B3 /* PBXTargetDependency */ = {
			isa = PBXTargetDependency;
			target = 041EBB911B89679200E113B3 /* Dwifft */;
			targetProxy = 041EBB9F1B89679200E113B3 /* PBXContainerItemProxy */;
		};
		38E5B5E51F7BDB7300F33285 /* PBXTargetDependency */ = {
			isa = PBXTargetDependency;
			target = 382DEF411F487395007A8FD2 /* Dwifft-macOS */;
			targetProxy = 38E5B5E41F7BDB7300F33285 /* PBXContainerItemProxy */;
		};
/* End PBXTargetDependency section */

/* Begin XCBuildConfiguration section */
		041EBBA61B89679200E113B3 /* Debug */ = {
			isa = XCBuildConfiguration;
			buildSettings = {
				ALWAYS_SEARCH_USER_PATHS = NO;
				CLANG_CXX_LANGUAGE_STANDARD = "gnu++0x";
				CLANG_CXX_LIBRARY = "libc++";
				CLANG_ENABLE_MODULES = YES;
				CLANG_ENABLE_OBJC_ARC = YES;
				CLANG_WARN_BLOCK_CAPTURE_AUTORELEASING = YES;
				CLANG_WARN_BOOL_CONVERSION = YES;
				CLANG_WARN_COMMA = YES;
				CLANG_WARN_CONSTANT_CONVERSION = YES;
				CLANG_WARN_DEPRECATED_OBJC_IMPLEMENTATIONS = YES;
				CLANG_WARN_DIRECT_OBJC_ISA_USAGE = YES_ERROR;
				CLANG_WARN_EMPTY_BODY = YES;
				CLANG_WARN_ENUM_CONVERSION = YES;
				CLANG_WARN_INFINITE_RECURSION = YES;
				CLANG_WARN_INT_CONVERSION = YES;
				CLANG_WARN_NON_LITERAL_NULL_CONVERSION = YES;
				CLANG_WARN_OBJC_IMPLICIT_RETAIN_SELF = YES;
				CLANG_WARN_OBJC_LITERAL_CONVERSION = YES;
				CLANG_WARN_OBJC_ROOT_CLASS = YES_ERROR;
				CLANG_WARN_RANGE_LOOP_ANALYSIS = YES;
				CLANG_WARN_STRICT_PROTOTYPES = YES;
				CLANG_WARN_SUSPICIOUS_MOVE = YES;
				CLANG_WARN_UNREACHABLE_CODE = YES;
				CLANG_WARN__DUPLICATE_METHOD_MATCH = YES;
				"CODE_SIGN_IDENTITY[sdk=iphoneos*]" = "iPhone Developer";
				COPY_PHASE_STRIP = NO;
				CURRENT_PROJECT_VERSION = 1;
				DEBUG_INFORMATION_FORMAT = "dwarf-with-dsym";
				ENABLE_STRICT_OBJC_MSGSEND = YES;
				ENABLE_TESTABILITY = YES;
				GCC_C_LANGUAGE_STANDARD = gnu99;
				GCC_DYNAMIC_NO_PIC = NO;
				GCC_NO_COMMON_BLOCKS = YES;
				GCC_OPTIMIZATION_LEVEL = 0;
				GCC_PREPROCESSOR_DEFINITIONS = (
					"DEBUG=1",
					"$(inherited)",
				);
				GCC_SYMBOLS_PRIVATE_EXTERN = NO;
				GCC_WARN_64_TO_32_BIT_CONVERSION = YES;
				GCC_WARN_ABOUT_RETURN_TYPE = YES_ERROR;
				GCC_WARN_UNDECLARED_SELECTOR = YES;
				GCC_WARN_UNINITIALIZED_AUTOS = YES_AGGRESSIVE;
				GCC_WARN_UNUSED_FUNCTION = YES;
				GCC_WARN_UNUSED_VARIABLE = YES;
				IPHONEOS_DEPLOYMENT_TARGET = 8.0;
				MTL_ENABLE_DEBUG_INFO = YES;
				ONLY_ACTIVE_ARCH = YES;
				SDKROOT = iphoneos;
				SWIFT_OPTIMIZATION_LEVEL = "-Onone";
				SWIFT_VERSION = 4.2;
				TARGETED_DEVICE_FAMILY = "1,2";
				VERSIONING_SYSTEM = "apple-generic";
				VERSION_INFO_PREFIX = "";
			};
			name = Debug;
		};
		041EBBA71B89679200E113B3 /* Release */ = {
			isa = XCBuildConfiguration;
			buildSettings = {
				ALWAYS_SEARCH_USER_PATHS = NO;
				CLANG_CXX_LANGUAGE_STANDARD = "gnu++0x";
				CLANG_CXX_LIBRARY = "libc++";
				CLANG_ENABLE_MODULES = YES;
				CLANG_ENABLE_OBJC_ARC = YES;
				CLANG_WARN_BLOCK_CAPTURE_AUTORELEASING = YES;
				CLANG_WARN_BOOL_CONVERSION = YES;
				CLANG_WARN_COMMA = YES;
				CLANG_WARN_CONSTANT_CONVERSION = YES;
				CLANG_WARN_DEPRECATED_OBJC_IMPLEMENTATIONS = YES;
				CLANG_WARN_DIRECT_OBJC_ISA_USAGE = YES_ERROR;
				CLANG_WARN_EMPTY_BODY = YES;
				CLANG_WARN_ENUM_CONVERSION = YES;
				CLANG_WARN_INFINITE_RECURSION = YES;
				CLANG_WARN_INT_CONVERSION = YES;
				CLANG_WARN_NON_LITERAL_NULL_CONVERSION = YES;
				CLANG_WARN_OBJC_IMPLICIT_RETAIN_SELF = YES;
				CLANG_WARN_OBJC_LITERAL_CONVERSION = YES;
				CLANG_WARN_OBJC_ROOT_CLASS = YES_ERROR;
				CLANG_WARN_RANGE_LOOP_ANALYSIS = YES;
				CLANG_WARN_STRICT_PROTOTYPES = YES;
				CLANG_WARN_SUSPICIOUS_MOVE = YES;
				CLANG_WARN_UNREACHABLE_CODE = YES;
				CLANG_WARN__DUPLICATE_METHOD_MATCH = YES;
				"CODE_SIGN_IDENTITY[sdk=iphoneos*]" = "iPhone Developer";
				COPY_PHASE_STRIP = NO;
				CURRENT_PROJECT_VERSION = 1;
				DEBUG_INFORMATION_FORMAT = "dwarf-with-dsym";
				ENABLE_NS_ASSERTIONS = NO;
				ENABLE_STRICT_OBJC_MSGSEND = YES;
				GCC_C_LANGUAGE_STANDARD = gnu99;
				GCC_NO_COMMON_BLOCKS = YES;
				GCC_WARN_64_TO_32_BIT_CONVERSION = YES;
				GCC_WARN_ABOUT_RETURN_TYPE = YES_ERROR;
				GCC_WARN_UNDECLARED_SELECTOR = YES;
				GCC_WARN_UNINITIALIZED_AUTOS = YES_AGGRESSIVE;
				GCC_WARN_UNUSED_FUNCTION = YES;
				GCC_WARN_UNUSED_VARIABLE = YES;
				IPHONEOS_DEPLOYMENT_TARGET = 8.0;
				MTL_ENABLE_DEBUG_INFO = NO;
				SDKROOT = iphoneos;
				SWIFT_VERSION = 4.2;
				TARGETED_DEVICE_FAMILY = "1,2";
				VALIDATE_PRODUCT = YES;
				VERSIONING_SYSTEM = "apple-generic";
				VERSION_INFO_PREFIX = "";
			};
			name = Release;
		};
		041EBBA91B89679200E113B3 /* Debug */ = {
			isa = XCBuildConfiguration;
			buildSettings = {
				"CODE_SIGN_IDENTITY[sdk=iphoneos*]" = "";
				DEFINES_MODULE = YES;
				DYLIB_COMPATIBILITY_VERSION = 1;
				DYLIB_CURRENT_VERSION = 1;
				DYLIB_INSTALL_NAME_BASE = "@rpath";
				INFOPLIST_FILE = Dwifft/Info.plist;
				INSTALL_PATH = "$(LOCAL_LIBRARY_DIR)/Frameworks";
				LD_RUNPATH_SEARCH_PATHS = "$(inherited) @executable_path/Frameworks @loader_path/Frameworks";
				PRODUCT_BUNDLE_IDENTIFIER = "com.jflinter.$(PRODUCT_NAME:rfc1034identifier)";
				PRODUCT_NAME = "$(TARGET_NAME)";
				SKIP_INSTALL = YES;
			};
			name = Debug;
		};
		041EBBAA1B89679200E113B3 /* Release */ = {
			isa = XCBuildConfiguration;
			buildSettings = {
				"CODE_SIGN_IDENTITY[sdk=iphoneos*]" = "";
				DEFINES_MODULE = YES;
				DYLIB_COMPATIBILITY_VERSION = 1;
				DYLIB_CURRENT_VERSION = 1;
				DYLIB_INSTALL_NAME_BASE = "@rpath";
				INFOPLIST_FILE = Dwifft/Info.plist;
				INSTALL_PATH = "$(LOCAL_LIBRARY_DIR)/Frameworks";
				LD_RUNPATH_SEARCH_PATHS = "$(inherited) @executable_path/Frameworks @loader_path/Frameworks";
				PRODUCT_BUNDLE_IDENTIFIER = "com.jflinter.$(PRODUCT_NAME:rfc1034identifier)";
				PRODUCT_NAME = "$(TARGET_NAME)";
				SKIP_INSTALL = YES;
				SWIFT_OPTIMIZATION_LEVEL = "-Owholemodule";
			};
			name = Release;
		};
		041EBBAC1B89679200E113B3 /* Debug */ = {
			isa = XCBuildConfiguration;
			buildSettings = {
				CODE_SIGN_IDENTITY = "iPhone Developer";
				CODE_SIGN_STYLE = Automatic;
				DEVELOPMENT_TEAM = "";
				FRAMEWORK_SEARCH_PATHS = (
					"$(inherited)",
					"$(PROJECT_DIR)/Carthage/Build/iOS",
				);
				GCC_PREPROCESSOR_DEFINITIONS = (
					"DEBUG=1",
					"$(inherited)",
				);
				INFOPLIST_FILE = DwifftTests/Info.plist;
				LD_RUNPATH_SEARCH_PATHS = "$(inherited) @executable_path/Frameworks @loader_path/Frameworks";
				PRODUCT_BUNDLE_IDENTIFIER = "com.jflinter.$(PRODUCT_NAME:rfc1034identifier)";
				PRODUCT_NAME = "$(TARGET_NAME)";
				PROVISIONING_PROFILE_SPECIFIER = "";
			};
			name = Debug;
		};
		041EBBAD1B89679200E113B3 /* Release */ = {
			isa = XCBuildConfiguration;
			buildSettings = {
				CODE_SIGN_IDENTITY = "iPhone Developer";
				CODE_SIGN_STYLE = Automatic;
				DEVELOPMENT_TEAM = "";
				FRAMEWORK_SEARCH_PATHS = (
					"$(inherited)",
					"$(PROJECT_DIR)/Carthage/Build/iOS",
				);
				INFOPLIST_FILE = DwifftTests/Info.plist;
				LD_RUNPATH_SEARCH_PATHS = "$(inherited) @executable_path/Frameworks @loader_path/Frameworks";
				PRODUCT_BUNDLE_IDENTIFIER = "com.jflinter.$(PRODUCT_NAME:rfc1034identifier)";
				PRODUCT_NAME = "$(TARGET_NAME)";
				PROVISIONING_PROFILE_SPECIFIER = "";
				SWIFT_OPTIMIZATION_LEVEL = "-Owholemodule";
			};
			name = Release;
		};
		382DEF471F487396007A8FD2 /* Debug */ = {
			isa = XCBuildConfiguration;
			buildSettings = {
				CLANG_ANALYZER_NONNULL = YES;
				CLANG_ANALYZER_NUMBER_OBJECT_CONVERSION = YES_AGGRESSIVE;
				CLANG_CXX_LANGUAGE_STANDARD = "gnu++14";
				CLANG_ENABLE_MODULES = YES;
				CLANG_WARN_DOCUMENTATION_COMMENTS = YES;
				CLANG_WARN_UNGUARDED_AVAILABILITY = YES_AGGRESSIVE;
				CODE_SIGN_IDENTITY = "-";
				COMBINE_HIDPI_IMAGES = YES;
				DEBUG_INFORMATION_FORMAT = dwarf;
				DEFINES_MODULE = YES;
				DYLIB_COMPATIBILITY_VERSION = 1;
				DYLIB_CURRENT_VERSION = 1;
				DYLIB_INSTALL_NAME_BASE = "@rpath";
				FRAMEWORK_SEARCH_PATHS = (
					"$(inherited)",
					"$(PROJECT_DIR)/Carthage/Build/Mac",
				);
				FRAMEWORK_VERSION = A;
				GCC_C_LANGUAGE_STANDARD = gnu11;
				INFOPLIST_FILE = "Dwifft-macOS/Info.plist";
				INSTALL_PATH = "$(LOCAL_LIBRARY_DIR)/Frameworks";
				LD_RUNPATH_SEARCH_PATHS = "$(inherited) @executable_path/../Frameworks @loader_path/Frameworks";
				MACOSX_DEPLOYMENT_TARGET = 10.13;
				PRODUCT_BUNDLE_IDENTIFIER = "com.jflinter.Dwifft-macOS";
				PRODUCT_NAME = Dwifft;
				SDKROOT = macosx;
				SKIP_INSTALL = YES;
				SWIFT_ACTIVE_COMPILATION_CONDITIONS = DEBUG;
				SWIFT_OPTIMIZATION_LEVEL = "-Onone";
			};
			name = Debug;
		};
		382DEF481F487396007A8FD2 /* Release */ = {
			isa = XCBuildConfiguration;
			buildSettings = {
				CLANG_ANALYZER_NONNULL = YES;
				CLANG_ANALYZER_NUMBER_OBJECT_CONVERSION = YES_AGGRESSIVE;
				CLANG_CXX_LANGUAGE_STANDARD = "gnu++14";
				CLANG_ENABLE_MODULES = YES;
				CLANG_WARN_DOCUMENTATION_COMMENTS = YES;
				CLANG_WARN_UNGUARDED_AVAILABILITY = YES_AGGRESSIVE;
				CODE_SIGN_IDENTITY = "-";
				COMBINE_HIDPI_IMAGES = YES;
				DEFINES_MODULE = YES;
				DYLIB_COMPATIBILITY_VERSION = 1;
				DYLIB_CURRENT_VERSION = 1;
				DYLIB_INSTALL_NAME_BASE = "@rpath";
				FRAMEWORK_SEARCH_PATHS = (
					"$(inherited)",
					"$(PROJECT_DIR)/Carthage/Build/Mac",
				);
				FRAMEWORK_VERSION = A;
				GCC_C_LANGUAGE_STANDARD = gnu11;
				INFOPLIST_FILE = "Dwifft-macOS/Info.plist";
				INSTALL_PATH = "$(LOCAL_LIBRARY_DIR)/Frameworks";
				LD_RUNPATH_SEARCH_PATHS = "$(inherited) @executable_path/../Frameworks @loader_path/Frameworks";
				MACOSX_DEPLOYMENT_TARGET = 10.13;
				PRODUCT_BUNDLE_IDENTIFIER = "com.jflinter.Dwifft-macOS";
				PRODUCT_NAME = Dwifft;
				SDKROOT = macosx;
				SKIP_INSTALL = YES;
				SWIFT_OPTIMIZATION_LEVEL = "-Owholemodule";
			};
			name = Release;
		};
		38E5B5E01F7BDB5400F33285 /* Debug */ = {
			isa = XCBuildConfiguration;
			buildSettings = {
				FRAMEWORK_SEARCH_PATHS = (
					"$(inherited)",
					"$(PROJECT_DIR)/Carthage/Build/Mac",
				);
				GCC_PREPROCESSOR_DEFINITIONS = (
					"DEBUG=1",
					"$(inherited)",
				);
				INFOPLIST_FILE = "DwifftTests/macOS Info.plist";
				LD_RUNPATH_SEARCH_PATHS = "$(inherited) @executable_path/../Frameworks @loader_path/../Frameworks";
				PRODUCT_BUNDLE_IDENTIFIER = "com.jflinter.$(PRODUCT_NAME:rfc1034identifier)";
				PRODUCT_NAME = "$(TARGET_NAME)";
				SDKROOT = macosx;
<<<<<<< HEAD
=======
				SWIFT_SWIFT3_OBJC_INFERENCE = Default;
				SWIFT_VERSION = 4.0;
>>>>>>> f5b129b2
			};
			name = Debug;
		};
		38E5B5E11F7BDB5400F33285 /* Release */ = {
			isa = XCBuildConfiguration;
			buildSettings = {
				FRAMEWORK_SEARCH_PATHS = (
					"$(inherited)",
					"$(PROJECT_DIR)/Carthage/Build/Mac",
				);
				INFOPLIST_FILE = "DwifftTests/macOS Info.plist";
				LD_RUNPATH_SEARCH_PATHS = "$(inherited) @executable_path/../Frameworks @loader_path/../Frameworks";
				PRODUCT_BUNDLE_IDENTIFIER = "com.jflinter.$(PRODUCT_NAME:rfc1034identifier)";
				PRODUCT_NAME = "$(TARGET_NAME)";
				SDKROOT = macosx;
				SWIFT_OPTIMIZATION_LEVEL = "-Owholemodule";
			};
			name = Release;
		};
		94783CB21EFBA21900841579 /* Debug */ = {
			isa = XCBuildConfiguration;
			buildSettings = {
				CLANG_ANALYZER_NONNULL = YES;
				CLANG_ANALYZER_NUMBER_OBJECT_CONVERSION = YES_AGGRESSIVE;
				CLANG_CXX_LANGUAGE_STANDARD = "gnu++14";
				CLANG_WARN_BLOCK_CAPTURE_AUTORELEASING = YES;
				CLANG_WARN_COMMA = YES;
				CLANG_WARN_DOCUMENTATION_COMMENTS = YES;
				CLANG_WARN_RANGE_LOOP_ANALYSIS = YES;
				CLANG_WARN_STRICT_PROTOTYPES = YES;
				CLANG_WARN_UNGUARDED_AVAILABILITY = YES_AGGRESSIVE;
				CODE_SIGN_IDENTITY = "";
				DEBUG_INFORMATION_FORMAT = dwarf;
				DEFINES_MODULE = YES;
				DYLIB_COMPATIBILITY_VERSION = 1;
				DYLIB_CURRENT_VERSION = 1;
				DYLIB_INSTALL_NAME_BASE = "@rpath";
				GCC_C_LANGUAGE_STANDARD = gnu11;
				INFOPLIST_FILE = "Dwifft-tvOS/Info.plist";
				INSTALL_PATH = "$(LOCAL_LIBRARY_DIR)/Frameworks";
				LD_RUNPATH_SEARCH_PATHS = "$(inherited) @executable_path/Frameworks @loader_path/Frameworks";
				PRODUCT_BUNDLE_IDENTIFIER = "com.jflinter.Dwifft-tvOS";
				PRODUCT_NAME = "$(TARGET_NAME:c99extidentifier)";
				SDKROOT = appletvos;
				SKIP_INSTALL = YES;
				SWIFT_ACTIVE_COMPILATION_CONDITIONS = DEBUG;
				SWIFT_SWIFT3_OBJC_INFERENCE = Default;
				TARGETED_DEVICE_FAMILY = 3;
				TVOS_DEPLOYMENT_TARGET = 9.0;
			};
			name = Debug;
		};
		94783CB31EFBA21900841579 /* Release */ = {
			isa = XCBuildConfiguration;
			buildSettings = {
				CLANG_ANALYZER_NONNULL = YES;
				CLANG_ANALYZER_NUMBER_OBJECT_CONVERSION = YES_AGGRESSIVE;
				CLANG_CXX_LANGUAGE_STANDARD = "gnu++14";
				CLANG_WARN_BLOCK_CAPTURE_AUTORELEASING = YES;
				CLANG_WARN_COMMA = YES;
				CLANG_WARN_DOCUMENTATION_COMMENTS = YES;
				CLANG_WARN_RANGE_LOOP_ANALYSIS = YES;
				CLANG_WARN_STRICT_PROTOTYPES = YES;
				CLANG_WARN_UNGUARDED_AVAILABILITY = YES_AGGRESSIVE;
				CODE_SIGN_IDENTITY = "";
				DEFINES_MODULE = YES;
				DYLIB_COMPATIBILITY_VERSION = 1;
				DYLIB_CURRENT_VERSION = 1;
				DYLIB_INSTALL_NAME_BASE = "@rpath";
				GCC_C_LANGUAGE_STANDARD = gnu11;
				INFOPLIST_FILE = "Dwifft-tvOS/Info.plist";
				INSTALL_PATH = "$(LOCAL_LIBRARY_DIR)/Frameworks";
				LD_RUNPATH_SEARCH_PATHS = "$(inherited) @executable_path/Frameworks @loader_path/Frameworks";
				PRODUCT_BUNDLE_IDENTIFIER = "com.jflinter.Dwifft-tvOS";
				PRODUCT_NAME = "$(TARGET_NAME:c99extidentifier)";
				SDKROOT = appletvos;
				SKIP_INSTALL = YES;
				SWIFT_OPTIMIZATION_LEVEL = "-Owholemodule";
				SWIFT_SWIFT3_OBJC_INFERENCE = Default;
				TARGETED_DEVICE_FAMILY = 3;
				TVOS_DEPLOYMENT_TARGET = 9.0;
			};
			name = Release;
		};
/* End XCBuildConfiguration section */

/* Begin XCConfigurationList section */
		041EBB8C1B89679200E113B3 /* Build configuration list for PBXProject "Dwifft" */ = {
			isa = XCConfigurationList;
			buildConfigurations = (
				041EBBA61B89679200E113B3 /* Debug */,
				041EBBA71B89679200E113B3 /* Release */,
			);
			defaultConfigurationIsVisible = 0;
			defaultConfigurationName = Release;
		};
		041EBBA81B89679200E113B3 /* Build configuration list for PBXNativeTarget "Dwifft" */ = {
			isa = XCConfigurationList;
			buildConfigurations = (
				041EBBA91B89679200E113B3 /* Debug */,
				041EBBAA1B89679200E113B3 /* Release */,
			);
			defaultConfigurationIsVisible = 0;
			defaultConfigurationName = Release;
		};
		041EBBAB1B89679200E113B3 /* Build configuration list for PBXNativeTarget "DwifftTests" */ = {
			isa = XCConfigurationList;
			buildConfigurations = (
				041EBBAC1B89679200E113B3 /* Debug */,
				041EBBAD1B89679200E113B3 /* Release */,
			);
			defaultConfigurationIsVisible = 0;
			defaultConfigurationName = Release;
		};
		382DEF491F487396007A8FD2 /* Build configuration list for PBXNativeTarget "Dwifft-macOS" */ = {
			isa = XCConfigurationList;
			buildConfigurations = (
				382DEF471F487396007A8FD2 /* Debug */,
				382DEF481F487396007A8FD2 /* Release */,
			);
			defaultConfigurationIsVisible = 0;
			defaultConfigurationName = Release;
		};
		38E5B5DF1F7BDB5400F33285 /* Build configuration list for PBXNativeTarget "DwifftTests-macOS" */ = {
			isa = XCConfigurationList;
			buildConfigurations = (
				38E5B5E01F7BDB5400F33285 /* Debug */,
				38E5B5E11F7BDB5400F33285 /* Release */,
			);
			defaultConfigurationIsVisible = 0;
			defaultConfigurationName = Release;
		};
		94783CB41EFBA21900841579 /* Build configuration list for PBXNativeTarget "Dwifft-tvOS" */ = {
			isa = XCConfigurationList;
			buildConfigurations = (
				94783CB21EFBA21900841579 /* Debug */,
				94783CB31EFBA21900841579 /* Release */,
			);
			defaultConfigurationIsVisible = 0;
			defaultConfigurationName = Release;
		};
/* End XCConfigurationList section */
	};
	rootObject = 041EBB891B89679200E113B3 /* Project object */;
}<|MERGE_RESOLUTION|>--- conflicted
+++ resolved
@@ -800,11 +800,6 @@
 				PRODUCT_BUNDLE_IDENTIFIER = "com.jflinter.$(PRODUCT_NAME:rfc1034identifier)";
 				PRODUCT_NAME = "$(TARGET_NAME)";
 				SDKROOT = macosx;
-<<<<<<< HEAD
-=======
-				SWIFT_SWIFT3_OBJC_INFERENCE = Default;
-				SWIFT_VERSION = 4.0;
->>>>>>> f5b129b2
 			};
 			name = Debug;
 		};
